--- conflicted
+++ resolved
@@ -42,15 +42,11 @@
 
 
 def look_ahead(
-<<<<<<< HEAD
-    prices,
+    prices: Dict[int, float],
     pm: ExtraCosts,
     levels: List,
     avg_window_size: int = 120,
     minima_lookahead: int = 4,
-=======
-    prices: Dict[int, float], pm: ExtraCosts, levels: List, avg_window_size: int = 120
->>>>>>> e07be6b0
 ):
     present = time.time() - 3600
     res = []
